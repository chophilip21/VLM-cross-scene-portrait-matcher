"""Combines TOGO frontend app code, calling ml model code from worker.py"""

import os
import toga
from toga.style import Pack
from toga.style.pack import COLUMN, ROW, CENTER
import photomatcher.enums as enums
import photomatcher.worker as worker
import photomatcher.utils as utils
from photomatcher.front import PhotoMatcherFrontEnd
import asyncio


class PhotoMatcher(PhotoMatcherFrontEnd):
    """Photo matching main application."""

    def __init__(self, formal_name="Photo Matcher"):
        """Initialize the toga modules."""
        super().__init__(formal_name=formal_name)

    def startup(self):
        """Create the main window for the application."""

        self.setup_cache_dir()

        # Application main box. Modules will be added to this box, from top to bottom.
        self.main_box = toga.Box(
            style=Pack(direction=COLUMN, padding=10, alignment=CENTER)
        )

        # Logo module
        logo_path = os.path.join(os.path.dirname(__file__), "resources/logo.jpg")
        logo = toga.Image(logo_path)
        logo_view = toga.ImageView(
            logo, style=Pack(width=300, height=300, alignment=CENTER)
        )

        # Task Selection
        task_label = toga.Label("Task:", style=Pack(padding=(0, 5)))
        self.task_selection = toga.Selection(
            items=[
                enums.Task.SAMPLE_MATCHING.value,
                enums.Task.CLUSTERING.value,
            ],
            on_change=self.update_visibility,
            style=Pack(flex=1, padding=5),
        )
        task_box = toga.Box(style=Pack(direction=ROW, padding=5, alignment=CENTER))
        task_box.add(task_label)
        task_box.add(self.task_selection)

        # Source Images Path
        self.src_path_box = self.create_path_box(
            "Source img path:", self.select_src_path
        )
        self.src_path_input = self.src_path_box[0]

        # Reference Images Path
        self.ref_path_box = self.create_path_box(
            "Reference img Path:", self.select_ref_path
        )
        self.ref_path_input = self.ref_path_box[0]

        # Output Path
        output_path_box = self.create_path_box("Output path:", self.select_output_path)
        self.output_path_input = output_path_box[0]

        # Buttons Box
        buttons_box = toga.Box(style=Pack(direction=ROW, padding=5, alignment=CENTER))
        self.run_button = toga.Button(
            "Run Processing",
            on_press=self.execute,
            style=Pack(padding=5, background_color="#28a745", color="white", width=200),
        )
        self.refresh_button = toga.Button(
            "Refresh",
            on_press=self.refresh_inputs,
            style=Pack(padding=5, background_color="#3545dc", color="white", width=200),
        )
        buttons_box.add(self.run_button)
        buttons_box.add(self.refresh_button)

        # Progress Bar
        self.progress_bar = toga.ProgressBar(
            max=100, value=0, style=Pack(padding=10, width=1000, alignment=CENTER)
        )

        # Console Log Box
        self.console_log = toga.MultilineTextInput(
            readonly=True,
            style=Pack(
                flex=1,
                padding=10,
                background_color="black",
                color="white",
                height=150,
                alignment=CENTER,
            ),
        )

        # Adding all components to the main box
        self.main_box.add(logo_view)
        self.main_box.add(task_box)
        self.main_box.add(self.src_path_box[1])
        self.ref_path_box_index = len(self.main_box.children)
        self.main_box.add(self.ref_path_box[1])
        self.main_box.add(output_path_box[1])
        self.main_box.add(buttons_box)
        self.main_box.add(self.progress_bar)
        self.main_box.add(self.console_log)
        self.main_window = toga.MainWindow(title=self.formal_name)
        self.main_window.content = self.main_box
        self.main_window.show()
        self.display_console_message(enums.StatusLogMessage.START.value)
        self.update_visibility()

    def display_console_message(self, message):
        """Append a message to the console log."""
        self.console_log.value += message + "\n"
        self.debugger.info(message)

    async def execute(self, widget):
        """Run the photo matching processing."""
        self.source_path = self.src_path_input.value
        self.reference_path = self.ref_path_input.value
        self.output_path = self.output_path_input.value
        self.fail_path = self.output_path_input.value + "/uncertain"

        if self.task_selection.value == enums.Task.SAMPLE_MATCHING.value:
            self.debugger.info("Running sample matching.")
            if not all([self.source_path, self.reference_path, self.output_path]):
                self.main_window.error_dialog(
                    "Invalid Command", enums.ErrorMessage.PATH_NOT_SELECTED.value
                )
                self.debugger.error("source, reference, or output path not selected.")
                return
        else:
            self.debugger.info("Running clustering.")
            if not all([self.source_path, self.output_path]):
                self.main_window.error_dialog(
                    "Invalid Command", enums.ErrorMessage.PATH_NOT_SELECTED.value
                )
                self.debugger.error("source or output path not selected.")
                return

        os.makedirs(self.fail_path, exist_ok=True)
<<<<<<< HEAD
        self.log_message("Starting processing...")
=======
        self.display_console_message("Starting pre-processing step...")
        loop = asyncio.get_event_loop()
        receipt = await loop.run_in_executor(None, self._threaded_cpu_tasks)
>>>>>>> ba337bc9

        loop=asyncio.get_event_loop()
        result = await loop.run_in_executor(None, self._run_processing)
        
        # if none returned, do not proceed.
        if receipt is None:
            self.display_console_message("pre-processing failed. Check the logs again.")
            return

        # Run rest of the tasks in the main thread
        if self.task_selection.value == enums.Task.SAMPLE_MATCHING.value:
            final_result = worker.match_embeddings(**receipt)
            self.debugger.info("postprocess for matching finished.")
        elif self.task_selection.value == enums.Task.CLUSTERING.value:
            final_result = worker.cluster_embeddings(**receipt)
            self.debugger.info("postprocess for clustering finished.")
            
        if "error" in final_result:
            self.main_window.error_dialog(
                "Post-processing Failed",
                "An error occurred during matching embeddings. Please check the logs.",
            )
            self.debugger.error(final_result["error"])
            self.progress_bar.stop()
            return

        if "missed_count" in final_result:
            self.display_console_message(
                f"Unable to cluster {final_result['missed_count']} faces in the output. Saving them."
            )

        self.progress_bar.value = 100
        self.progress_bar.stop()
        self.main_window.info_dialog(
            "Completed", "Your photo matching processed successfully!"
        )
        self.display_console_message("Processing completed.")

    def _threaded_cpu_tasks(self):
        """Run common, cpu-intensive ML models (face detection, embedding conversion) here firs."""
        self.progress_bar.start()
        self.progress_bar.value = 10

        if self.task_selection.value == enums.Task.SAMPLE_MATCHING.value:
<<<<<<< HEAD
            inputs = self.preprocess_matching()
            result = worker.match_embeddings(**inputs)
=======
            result = self.preprocess_sample_matching()
            self.debugger.info("preprocess for sample matching done")
>>>>>>> ba337bc9
        elif self.task_selection.value == enums.Task.CLUSTERING.value:
            result = self.preprocess_clustering()
            self.debugger.info("preprocess for clustering done")
        else:
            raise NotImplementedError(
                f"Task {self.task_selection.value} not implemented."
            )

        if "error" in result:
            self.main_window.error_dialog(
                "Processing Failed",
                "An error occurred during processing. Please check the logs.",
            )
            self.debugger.error(result["error"])
            self.progress_bar.stop()
            return None

        return result

<<<<<<< HEAD
    def preprocess_matching(self) -> dict:
        """Run the matching algorithm."""
=======
    def preprocess_sample_matching(self) -> dict:
        """Preprocessing for the matching algorithm."""
>>>>>>> ba337bc9
        self.source_list_images = utils.search_all_images(self.source_path)

        if len(self.source_list_images) == 0:
            self.main_window.error_dialog(
                "Invalid Command", enums.ErrorMessage.SOURCE_FOLDER_EMPTY.value
            )
            self.debugger.error("source folder empty, cannot run sample matching.")
            return

        self.reference_list_images = utils.search_all_images(self.reference_path)

        if len(self.reference_list_images) == 0:
            self.main_window.error_dialog(
                "Invalid Command", enums.ErrorMessage.REFERENCE_FOLDER_EMPTY.value
            )
            self.debugger.error("reference folder empty, cannot run sample matching.")
            return

        self.progress_bar.value = 25
        self.display_console_message(
            f"Processing {len(self.source_list_images)} source images."
        )

        worker.run_model_mp(
            self.source_list_images,
            self.num_processes,
            self.chunksize,
            self.source_cache,
            self.fail_path,
            self.top_n_face,
        )

        self.display_console_message(
            f"Processing {len(self.reference_list_images)} reference images."
        )

        self.progress_bar.value = 50
        worker.run_model_mp(
            self.reference_list_images,
            self.num_processes,
            self.chunksize,
            self.reference_cache,
            self.fail_path,
            self.top_n_face,
        )
        self.progress_bar.value = 75

        self.display_console_message(
            "Conversion completed. Now matching and saving results."
        )

        inputs = {
            "source_cache": self.source_cache,
            "reference_cache": self.reference_cache,
            "source_list_images": self.source_list_images,
            "reference_list_images": self.reference_list_images,
            "output_path": self.output_path,
        }

        return inputs
<<<<<<< HEAD
        

    
    def run_clustering(self) -> dict:
        """Run the clustering algorithm."""
=======

    def preprocess_clustering(self) -> dict:
        """Preprocessing for the clustering algorithm."""
>>>>>>> ba337bc9
        self.source_list_images = utils.search_all_images(self.source_path)

        if len(self.source_list_images) == 0:
            self.main_window.error_dialog(
                "Invalid Command", enums.ErrorMessage.SOURCE_FOLDER_EMPTY.value
            )
            return

        self.progress_bar.value = 25
        self.display_console_message(
            f"Processing {len(self.source_list_images)} source images."
        )

        worker.run_model_mp(
            self.source_list_images,
            self.num_processes,
            self.chunksize,
            self.source_cache,
            self.fail_path,
        )
        self.progress_bar.value = 50
        self.display_console_message(
            "Embedding conversion completed. Now Clustering the results."
        )

        # HDBSCAN outperforms DBSCAN and OPTICS in most cases.
        inputs = {
            "source_cache": self.source_cache,
            "source_list_images": self.source_list_images,
            "clustering_algorithm": enums.ClusteringAlgorithm.HDBSCAN.value,
            "eps": 0.5,
            "min_samples": 2,
            "output_path": self.output_path,
            "fail_path": self.fail_path,
        }

        return inputs


def main():
    return PhotoMatcher()<|MERGE_RESOLUTION|>--- conflicted
+++ resolved
@@ -144,17 +144,10 @@
                 return
 
         os.makedirs(self.fail_path, exist_ok=True)
-<<<<<<< HEAD
         self.log_message("Starting processing...")
-=======
-        self.display_console_message("Starting pre-processing step...")
         loop = asyncio.get_event_loop()
-        receipt = await loop.run_in_executor(None, self._threaded_cpu_tasks)
->>>>>>> ba337bc9
-
-        loop=asyncio.get_event_loop()
         result = await loop.run_in_executor(None, self._run_processing)
-        
+
         # if none returned, do not proceed.
         if receipt is None:
             self.display_console_message("pre-processing failed. Check the logs again.")
@@ -195,13 +188,8 @@
         self.progress_bar.value = 10
 
         if self.task_selection.value == enums.Task.SAMPLE_MATCHING.value:
-<<<<<<< HEAD
-            inputs = self.preprocess_matching()
-            result = worker.match_embeddings(**inputs)
-=======
-            result = self.preprocess_sample_matching()
-            self.debugger.info("preprocess for sample matching done")
->>>>>>> ba337bc9
+            result = self.run_sample_matching()
+            print("sample matching done")
         elif self.task_selection.value == enums.Task.CLUSTERING.value:
             result = self.preprocess_clustering()
             self.debugger.info("preprocess for clustering done")
@@ -217,17 +205,15 @@
             )
             self.debugger.error(result["error"])
             self.progress_bar.stop()
-            return None
-
-        return result
-
-<<<<<<< HEAD
-    def preprocess_matching(self) -> dict:
+            return False
+
+        self.progress_bar.value = 100
+        self.progress_bar.stop()
+
+        return True
+
+    def run_sample_matching(self) -> dict:
         """Run the matching algorithm."""
-=======
-    def preprocess_sample_matching(self) -> dict:
-        """Preprocessing for the matching algorithm."""
->>>>>>> ba337bc9
         self.source_list_images = utils.search_all_images(self.source_path)
 
         if len(self.source_list_images) == 0:
@@ -287,18 +273,12 @@
             "output_path": self.output_path,
         }
 
-        return inputs
-<<<<<<< HEAD
-        
-
-    
+        matching_result = worker.match_embeddings(**inputs)
+
+        return matching_result
+
     def run_clustering(self) -> dict:
         """Run the clustering algorithm."""
-=======
-
-    def preprocess_clustering(self) -> dict:
-        """Preprocessing for the clustering algorithm."""
->>>>>>> ba337bc9
         self.source_list_images = utils.search_all_images(self.source_path)
 
         if len(self.source_list_images) == 0:
