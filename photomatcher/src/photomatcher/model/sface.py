"""Modules for Face recognition using Sface."""

import os

import cv2 as cv
import numpy as np


class Sface:
    """Face recognition model using Sface."""

    def __init__(self, modelPath, backendId=0, targetId=0):
        self._modelPath = modelPath
        self._backendId = backendId
        self._targetId = targetId

        self._model = cv.FaceRecognizerSF.create(
            model=self._modelPath,
            config="",
            backend_id=self._backendId,
            target_id=self._targetId,
        )

    @property
    def name(self):
        return self.__class__.__name__

    def align_crop_face(self, image, face) -> np.ndarray:
        """Crop the face from the image to fit size (112, 112, 3) using the face bounding box."""

        if not isinstance(image, np.ndarray):
            raise ValueError("image must be a numpy array.")

        if not isinstance(face, np.ndarray):
            raise ValueError("face must be a numpy array.")

        return self._model.alignCrop(image, face)

    def get_feat_from_aligned_face(self, aligned_face: np.ndarray):
        """Convert aligned face to feature vector, output is (1, 128)"""

        if not isinstance(aligned_face, np.ndarray):
            raise ValueError("aligned_face must be a numpy array.")

        if not aligned_face.shape == (112, 112, 3):
            raise ValueError("aligned_face must be a (112, 112, 3) numpy array.")

        return self._model.feature(aligned_face)


if os.getenv("SFACE_PATH") is None:
    raise ValueError("Please set the SFACENET_PATH in the environment variable.")


model_path = os.path.join(os.path.dirname(__file__), os.getenv("SFACE_PATH"))

if not os.path.exists(model_path):
    raise ValueError(f"Model path {model_path} does not exist.")

model = Sface(modelPath=model_path)


def get_sface():
    """Return the model."""
    return model

<<<<<<< HEAD
def choose_n_largest_face_yunet(faces: np.ndarray, faces_to_keep: int=3) -> np.ndarray:
    """Choose the top N largest face from the detected faces."""
    if faces.shape[0] == 0:
        raise ValueError("No faces detected.")

    if faces.shape[0] == 1:
        return faces

    # det[0:4] = face bounding box x,y,w,h
    if faces_to_keep > faces.shape[0]:
        faces_to_keep = faces.shape[0]

    faces = sorted(faces, key=lambda face: face[2] * face[3], reverse=True)[:faces_to_keep]

    return faces


def run_face_recognition(image: np.ndarray, faces: np.ndarray, faces_to_keep: int=3) -> dict:
    """Run the embeddings on the faces, return list of embeddings per face."""

    result = {}
    result["embeddings"] = []
    largest_faces = choose_n_largest_face_yunet(faces, faces_to_keep)

    try:
        for face in largest_faces:
            aligned_face = model.align_crop_face(image, face)
            feat_embedding = model.get_feat_from_aligned_face(aligned_face).squeeze()
            result["embeddings"].append(feat_embedding)
=======

def run_embedding_conversion(
    image: np.ndarray, faces: list) -> dict:
    """Run the embeddings conversion on all the faces, return list of embeddings per face."""

    result = {}
    embeddings_block = np.zeros((len(faces), 128))
    result["faces"] = []

    # run face recognition on all faces.
    for i, face in enumerate(faces):
        try:
            aligned_face = model.align_crop_face(image, face)
            result["faces"].append(aligned_face)
            feat_embedding = model.get_feat_from_aligned_face(aligned_face).squeeze()
            embeddings_block[i] = feat_embedding

        except Exception as e:
            result["error"] = e
>>>>>>> ba337bc9

    result["embeddings"] = embeddings_block

    return result<|MERGE_RESOLUTION|>--- conflicted
+++ resolved
@@ -64,37 +64,6 @@
     """Return the model."""
     return model
 
-<<<<<<< HEAD
-def choose_n_largest_face_yunet(faces: np.ndarray, faces_to_keep: int=3) -> np.ndarray:
-    """Choose the top N largest face from the detected faces."""
-    if faces.shape[0] == 0:
-        raise ValueError("No faces detected.")
-
-    if faces.shape[0] == 1:
-        return faces
-
-    # det[0:4] = face bounding box x,y,w,h
-    if faces_to_keep > faces.shape[0]:
-        faces_to_keep = faces.shape[0]
-
-    faces = sorted(faces, key=lambda face: face[2] * face[3], reverse=True)[:faces_to_keep]
-
-    return faces
-
-
-def run_face_recognition(image: np.ndarray, faces: np.ndarray, faces_to_keep: int=3) -> dict:
-    """Run the embeddings on the faces, return list of embeddings per face."""
-
-    result = {}
-    result["embeddings"] = []
-    largest_faces = choose_n_largest_face_yunet(faces, faces_to_keep)
-
-    try:
-        for face in largest_faces:
-            aligned_face = model.align_crop_face(image, face)
-            feat_embedding = model.get_feat_from_aligned_face(aligned_face).squeeze()
-            result["embeddings"].append(feat_embedding)
-=======
 
 def run_embedding_conversion(
     image: np.ndarray, faces: list) -> dict:
@@ -114,7 +83,6 @@
 
         except Exception as e:
             result["error"] = e
->>>>>>> ba337bc9
 
     result["embeddings"] = embeddings_block
 
