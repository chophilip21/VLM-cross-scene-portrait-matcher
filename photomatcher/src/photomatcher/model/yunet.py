--- conflicted
+++ resolved
@@ -71,15 +71,9 @@
 
 
 def run_face_detection(image_path: str) -> dict:
-<<<<<<< HEAD
-    """Run face detection on the image using Yunet. Face result is a numpy array that is [x, y, w, h, and landmarks].
-    
-    Return dictionary that contains the image and faces, and resize ratio to recover the original size.
-=======
     """Run face detection on the image using Yunet.
     
     Faces is a list where each faces are represented as [x,y,w,h,landmarks].
->>>>>>> ba337bc9
     """
 
     face_table = {}
