"""Florence model."""

from photolink import get_application_path, get_config
from pathlib import Path
from photolink.utils.function import check_weights_exist
import sys
import openvino as ov
import ipywidgets as widgets
from loguru import logger
import numpy as np
from transformers import (
    AutoProcessor,
    AutoConfig,
    AutoModelForCausalLM,
    GenerationMixin,
    GenerationConfig,
)
import torch
from typing import Optional, Tuple, List, Union
from transformers.modeling_outputs import Seq2SeqLMOutput, BaseModelOutput
from photolink.utils.image_loader import ImageLoader
import IPython


IMAGE_EMBEDDING_NAME = "image_embedding.xml"
TEXT_EMBEDING_NAME = "text_embedding.xml"
ENCODER_NAME = "encoder.xml"
DECODER_NAME = "decoder.xml"
DECODER_WITH_PAST_NAME = "decoder_with_past.xml"

core = ov.Core()

model_ids = [
    "microsoft/Florence-2-base-ft",
    "microsoft/Florence-2-base",
    "microsoft/Florence-2-large-ft",
    "microsoft/Florence-2-large",
]


class Local:
    _instance = None

    def __new__(cls, *args, **kwargs):
        if not cls._instance:
            cls._instance = super(Local, cls).__new__(cls)
        return cls._instance

    def __init__(self):
        self._model = None
        self._processor = None
        self._input = None
        self.application_path = get_application_path()
        self.config = get_config()
        self.prompt = self.config.get("FLORENCE", "STUDENT_PROMPT")
        self.model_path = Path(
            str(self.application_path / Path(self.config.get("FLORENCE", "LOCAL")))
        )

           
    def check_weights(self):
        if sys.platform == "darwin":
            remote_path = str(self.config.get("FLORENCE", "REMOTE_MAC"))

        elif sys.platform == "win32":
            remote_path = str(self.config.get("FLORENCE", "REMOTE_WIN"))

        else:
            raise ValueError(f"Unsupported platform : {sys.platform}")
    
        # Check if the model weights exist
        check_weights_exist(self.model_path, remote_path, is_folder=True)

    @property
    def model(self):
        """Lazyily initialize the model."""
        if self._model is None:
            device = device_widget()
            logger.info(f"Openvino log for device : {device.value}")
            self._model = OVFlorence2Model(self.model_path, device.value)
        return self._model

    @property
    def processor(self):
        if self._processor is None:
<<<<<<< HEAD
            self._processor = AutoProcessor.from_pretrained(
                self.model_path, trust_remote_code=True
            )
=======
            self.check_weights()
            self._processor = AutoProcessor.from_pretrained(self.model_path, trust_remote_code=True)
>>>>>>> abb534dc
        return self._processor


class OVEncoder:
    """
    Encoder model for OpenVINO inference.

    Arguments:
        request (`openvino.runtime.ie_api.InferRequest`):
            The OpenVINO inference request associated to the encoder.
    """

    def __init__(self, model_dir, parent_model, device, ov_config):
        self.model = core.read_model(model_dir / ENCODER_NAME)
        self._device = device
        self.input_embedding = core.compile_model(
            model_dir / TEXT_EMBEDING_NAME, device, ov_config
        )
        self.parent_model = parent_model
        self.input_names = {
            key.get_any_name(): idx for idx, key in enumerate(self.model.inputs)
        }
        self.input_dtypes = {
            key.get_any_name(): key.get_element_type().get_type_name()
            for key in self.model.inputs
        }
        self.main_input_name = "input_ids"
        compiled_model = core.compile_model(self.model, self._device, ov_config)
        self.request = compiled_model.create_infer_request()

    @property
    def device(self):
        return self.parent_model.device

    @property
    def dtype(self) -> Optional[torch.dtype]:
        return torch.float32

    def forward(
        self,
        input_ids: torch.LongTensor = None,
        attention_mask: torch.LongTensor = None,
        inputs_embeds: torch.FloatTensor = None,
        **kwargs,
    ) -> BaseModelOutput:
        # Model inputs
        if input_ids is None and inputs_embeds is None:
            raise ValueError("`input_ids` or `inputs_embeds` should be provided")
        elif input_ids is not None:
            inputs_embeds = self.input_embedding(input_ids)[0]

        inputs = {"inputs_embeds": inputs_embeds}

        if attention_mask is None:
            attention_mask = np.ones(
                (inputs_embeds.shape[0], inputs_embeds.shape[1]), dtype=int
            )
        inputs["attention_mask"] = attention_mask
        # Run inference
        last_hidden_state = torch.from_numpy(
            self.request.infer(inputs, share_inputs=True, share_outputs=True)[
                "last_hidden_state"
            ]
        ).to(self.device)

        return BaseModelOutput(last_hidden_state=last_hidden_state)

    def __call__(self, *args, **kwargs):
        return self.forward(*args, **kwargs)


class OVDecoder:
    """
    Decoder model for OpenVINO inference.

    Arguments:
        request (`openvino.runtime.ie_api.InferRequest`):
            The OpenVINO inference request associated to the decoder.
        device (`torch.device`):
            The device type used by this process.
    """

    def __init__(self, model_path, parent_model, device, ov_config):
        self.model = core.read_model(model_path)
        self._device = device
        self.parent_model = parent_model
        self.input_names = {
            key.get_any_name(): idx for idx, key in enumerate(self.model.inputs)
        }
        self.input_dtypes = {
            key.get_any_name(): key.get_element_type().get_type_name()
            for key in self.model.inputs
        }
        self.key_value_input_names = [
            key for key in self.input_names if "key_value" in key
        ]
        self.output_names = {
            key.get_any_name(): idx for idx, key in enumerate(self.model.outputs)
        }
        self.output_dtypes = {
            key.get_any_name(): key.get_element_type().get_type_name()
            for key in self.model.outputs
        }
        self.key_value_output_names = [
            key for key in self.output_names if "key_values" in key or "present" in key
        ]

        if len(self.key_value_input_names) > 0:
            self.use_past = True
            self.num_pkv = 2
        else:
            self.use_past = False
            self.num_pkv = 4

        compiled_model = core.compile_model(self.model, self._device, ov_config)
        self.request = compiled_model.create_infer_request()

    @property
    def device(self) -> torch.device:
        return self.parent_model.device

    @property
    def dtype(self) -> Optional[torch.dtype]:
        return torch.float32

    def forward(
        self,
        input_ids: torch.LongTensor,
        encoder_hidden_states: torch.FloatTensor,
        encoder_attention_mask: Optional[torch.LongTensor] = None,
        past_key_values: Optional[Tuple[Tuple[torch.FloatTensor]]] = None,
        decoder_attention_mask: Optional[torch.LongTensor] = None,
    ) -> Seq2SeqLMOutput:
        # Model inputs
        inputs = {}

        if past_key_values is not None:
            # Flatten the past_key_values
            past_key_values = tuple(
                past_key_value
                for pkv_per_layer in past_key_values
                for past_key_value in pkv_per_layer
            )

            # Add the past_key_values to the decoder inputs
            inputs = dict(zip(self.key_value_input_names, past_key_values))

        inputs["decoder_input_ids"] = (
            input_ids  # self.parent_model.encoder.input_embedding(input_ids)[0]
        )
        inputs["encoder_hidden_states"] = encoder_hidden_states

        # Add the encoder_attention_mask inputs when needed
        inputs["encoder_attention_mask"] = encoder_attention_mask

        # Run inference
        self.request.start_async(inputs, share_inputs=True)
        self.request.wait()
        logits = torch.from_numpy(self.request.get_tensor("logits").data).to(
            self.device
        )

        # Tuple of length equal to : number of layer * number of past_key_value per decoder layer (2 corresponds to the
        # self-attention layer and 2 to the cross-attention layer)
        out_past_key_values = tuple(
            self.request.get_tensor(key).data
            for key in list(self.key_value_output_names)
        )
        # print(len(out_past_key_values))
        # Tuple of tuple of length `n_layers`, with each tuple of length equal to:
        # * 4 for the decoder without cache (k/v of self-attention + k/v of cross-attention)
        # * 2 for the decoder with cache (k/v of self-attention as cross-attention cache is constant)
        if self.use_past is False:
            out_past_key_values = tuple(
                out_past_key_values[i : i + 4]
                for i in range(0, len(out_past_key_values), 4)
            )
        else:
            # grab the cross attention key/values from the inputs
            out_past_key_values = tuple(
                out_past_key_values[i : i + self.num_pkv]
                + past_key_values[2 * i + 2 : 2 * i + 2 + self.num_pkv]
                for i in range(0, len(out_past_key_values), self.num_pkv)
            )
        return Seq2SeqLMOutput(logits=logits, past_key_values=out_past_key_values)

    def __call__(self, *args, **kwargs):
        return self.forward(*args, **kwargs)


class OVFlorence2Model:
    def __init__(self, model_dir, device, ov_config=None) -> None:
        model_dir = Path(model_dir)
        ov_config = ov_config or {}
        self.config = AutoConfig.from_pretrained(model_dir, trust_remote_code=True)
        self.image_embedding = core.compile_model(
            model_dir / IMAGE_EMBEDDING_NAME, device, ov_config
        )
        self.text_embedding = core.compile_model(
            model_dir / TEXT_EMBEDING_NAME, device, ov_config
        )
        self.language_model = OVFlorence2LangModel(
            model_dir, self.config.text_config, device, ov_config
        )

    def generate(self, input_ids, inputs_embeds=None, pixel_values=None, **kwargs):
        if inputs_embeds is None:
            # 1. Extra the input embeddings
            if input_ids is not None:
                inputs_embeds = self.get_input_embeddings(input_ids)
            # 2. Merge text and images
            if pixel_values is not None:
                image_features = self._encode_image(pixel_values)
                inputs_embeds, attention_mask = (
                    self._merge_input_ids_with_image_features(
                        image_features, inputs_embeds
                    )
                )
        return self.language_model.generate(
            input_ids=None, inputs_embeds=torch.from_numpy(inputs_embeds), **kwargs
        )

    def get_input_embeddings(self, input_ids):
        return self.language_model.get_input_embeddings(input_ids)

    def _encode_image(self, pixel_values):
        return self.image_embedding(pixel_values)[0]

    def _merge_input_ids_with_image_features(self, image_features, inputs_embeds):
        batch_size, image_token_length = image_features.shape[:-1]
        image_attention_mask = np.ones((batch_size, image_token_length))

        # task_prefix_embeds: [batch_size, padded_context_length, hidden_size]
        # task_prefix_attention_mask: [batch_size, context_length]
        if inputs_embeds is None:
            return image_features, image_attention_mask

        task_prefix_embeds = inputs_embeds
        task_prefix_attention_mask = np.ones((batch_size, task_prefix_embeds.shape[1]))

        if len(task_prefix_attention_mask.shape) == 3:
            task_prefix_attention_mask = task_prefix_attention_mask[:, 0]

        # concat [image embeds, task prefix embeds]
        inputs_embeds = np.concatenate([image_features, task_prefix_embeds], axis=1)
        attention_mask = np.concatenate(
            [image_attention_mask, task_prefix_attention_mask], axis=1
        )

        return inputs_embeds, attention_mask


class OVFlorence2LangModel(GenerationMixin):
    def __init__(self, model_dir, config, device, ov_config):
        self.config = config
        self.generation_config = GenerationConfig.from_model_config(config)
        self.encoder = OVEncoder(model_dir, self, device, ov_config)
        self.decoder = OVDecoder(model_dir / DECODER_NAME, self, device, ov_config)
        self.decoder_with_past = OVDecoder(
            model_dir / DECODER_WITH_PAST_NAME, self, device, ov_config
        )
        self.base_model_prefix = "openvino_model"
        self.main_input_name = "input_ids"
        self._supports_cache_class = False

    def __call__(self, *args, **kwargs):
        return self.forward(*args, **kwargs)

    def can_generate(self):
        return True

    def get_input_embeddings(self, input_ids):
        return self.encoder.input_embedding(input_ids)[0]

    def get_encoder(self):
        return self.encoder

    def get_decoder(self):
        return self.decoder

    def forward(
        self,
        input_ids: torch.LongTensor = None,
        attention_mask: Optional[torch.Tensor] = None,
        decoder_input_ids: Optional[torch.LongTensor] = None,
        decoder_attention_mask: Optional[torch.LongTensor] = None,
        encoder_outputs: Optional[List[torch.FloatTensor]] = None,
        past_key_values: Optional[List[torch.FloatTensor]] = None,
        inputs_embeds: Optional[torch.FloatTensor] = None,
        **kwargs,
    ):
        if encoder_outputs is None:
            encoder_outputs = self.encoder(
                input_ids=input_ids,
                attention_mask=attention_mask,
                inputs_embeds=inputs_embeds,
            )

        # Decode
        if past_key_values is None or self.decoder_with_past is None:
            decoder_outputs = self.decoder(
                input_ids=decoder_input_ids,
                encoder_hidden_states=encoder_outputs.last_hidden_state,
                encoder_attention_mask=attention_mask,
                # ecoder_attention_mask=decoder_attention_mask,
            )
            logits = decoder_outputs[0]
        else:
            decoder_outputs = self.decoder_with_past(
                input_ids=decoder_input_ids,  # Cut decoder_input_ids if past is used
                past_key_values=past_key_values,
                encoder_hidden_states=encoder_outputs.last_hidden_state,
                encoder_attention_mask=attention_mask,
                # decoder_attention_mask=decoder_attention_mask,
            )
            logits = decoder_outputs[0]

        return Seq2SeqLMOutput(
            logits=logits, past_key_values=decoder_outputs.past_key_values
        )

    @staticmethod
    def _reorder_cache(past_key_values, beam_idx):
        reordered_past = ()
        for layer_past in past_key_values:
            # Cached cross_attention states don't have to be reordered -> they are always the same
            reordered_past += (
                tuple(np.take(past_state, beam_idx, 0) for past_state in layer_past[:2])
                + layer_past[2:],
            )
        return reordered_past

    @property
    def device(self) -> torch.device:
        return torch.device("cpu")

    @property
    def dtype(self) -> Optional[torch.dtype]:
        return torch.float32

    def prepare_inputs_for_generation(
        self,
        decoder_input_ids,
        past_key_values=None,
        attention_mask=None,
        decoder_attention_mask=None,
        head_mask=None,
        decoder_head_mask=None,
        cross_attn_head_mask=None,
        use_cache=None,
        encoder_outputs=None,
        **kwargs,
    ):
        # cut decoder_input_ids if past_key_values is used
        if past_key_values is not None:
            past_length = past_key_values[0][0].shape[2]

            # Some generation methods already pass only the last input ID
            if decoder_input_ids.shape[1] > past_length:
                remove_prefix_length = past_length
            else:
                # Default to old behavior: keep only final ID
                remove_prefix_length = decoder_input_ids.shape[1] - 1

            decoder_input_ids = decoder_input_ids[:, remove_prefix_length:]

        return {
            "input_ids": None,  # encoder_outputs is defined. input_ids not needed
            "encoder_outputs": encoder_outputs,
            "past_key_values": past_key_values,
            "decoder_input_ids": decoder_input_ids,
            "attention_mask": attention_mask,
            "decoder_attention_mask": decoder_attention_mask,
            "head_mask": head_mask,
            "decoder_head_mask": decoder_head_mask,
            "cross_attn_head_mask": cross_attn_head_mask,
            "use_cache": use_cache,  # change this to avoid caching (presumably for debugging)
        }


def device_widget(default="AUTO", exclude=None, added=None, description="Device:"):
    """Create a device selection widget."""
    core = ov.Core()

    supported_devices = core.available_devices + ["AUTO"]
    exclude = exclude or []
    if exclude:
        for ex_device in exclude:
            if ex_device in supported_devices:
                supported_devices.remove(ex_device)

    added = added or []
    if added:
        for add_device in added:
            if add_device not in supported_devices:
                supported_devices.append(add_device)

    device = widgets.Dropdown(
        options=supported_devices,
        value=default,
        description=description,
        disabled=False,
    )
    return device


local = Local()


def run_inference(image_loader: ImageLoader) -> dict:
    """Run inference for Florence model"""

    image = image_loader.get_downsampled_image()

    inputs = local.processor(text=local.prompt, images=image, return_tensors="pt")

    generated_output = local.model.generate(
        input_ids=inputs["input_ids"],
        pixel_values=inputs["pixel_values"],
        max_new_tokens=1024,
        do_sample=False,
        num_beams=3,
        output_scores=True,
        return_dict_in_generate=True,
    )

    generated_text = local.processor.batch_decode(
        generated_output.sequences, skip_special_tokens=False
    )[0]
    parsed_answer = local.processor.post_process_generation(
        generated_text, task="<OD>", image_size=(image.width, image.height)
    )

    parsed_answer["confidence"] = generated_output.sequences_scores

    return parsed_answer


if __name__ == "__main__":
    import time
    from photolink.utils.function import search_all_images
    import os
    from PIL import Image, ImageDraw
    import copy

    # images = search_all_images(Path("~/for_phil/bcit_copy").expanduser())
    # images = search_all_images(Path("/Users/philipcho/photomatcher/sample").expanduser())
<<<<<<< HEAD
    images = search_all_images(
        Path("/Users/philipcho/photomatcher/failure").expanduser()
    )
=======
    images = search_all_images(Path(r"C:\Users\choph\philip\FOR PHIL\BCIT\2024-06-26_BCITCS24_C4\BCITCS24_C4P1\SELECTS").expanduser())
>>>>>>> abb534dc

    print(f"Found {len(images)} images.")

    total_time = 0

    for img in images:
        img_url = str(img)

        os.makedirs("test/florence", exist_ok=True)
        debug_path = os.path.join("test/florence", os.path.basename(img_url))

        # Load the image
        image_loader = ImageLoader(img_url)

        boxes = run_inference(image_loader)
    #     IPython.embed()

    #     # Create a drawing context
    #     image = image_loader.get_downsampled_image()
    #     draw = ImageDraw.Draw(image)

<<<<<<< HEAD
        # Draw the bounding boxes and labels
        for bbox, label in zip(boxes["<OD>"]["bboxes"], boxes["<OD>"]["labels"]):
            x_min, y_min, x_max, y_max = bbox
            draw.rectangle([x_min, y_min, x_max, y_max], outline="red", width=2)
            draw.text((x_min, y_min - 10), label, fill="red")
=======
    #     # Draw the bounding boxes and labels
    #     for bbox, label in zip(boxes['<OD>']['bboxes'], boxes['<OD>']['labels']):
    #         x_min, y_min, x_max, y_max = bbox
    #         draw.rectangle([x_min, y_min, x_max, y_max], outline='red', width=2)
    #         draw.text((x_min, y_min - 10), label, fill='red')
>>>>>>> abb534dc

    #     # Save the image with bounding boxes
    #     image.save(debug_path)

<<<<<<< HEAD
    print("Average time per image:", total_time / len(images))
=======
    # print('Average time per image:', total_time / len(images))
>>>>>>> abb534dc
<|MERGE_RESOLUTION|>--- conflicted
+++ resolved
@@ -57,10 +57,12 @@
             str(self.application_path / Path(self.config.get("FLORENCE", "LOCAL")))
         )
 
-           
-    def check_weights(self):
-        if sys.platform == "darwin":
-            remote_path = str(self.config.get("FLORENCE", "REMOTE_MAC"))
+    @property
+    def model(self):
+        """Lazyily initialize the model."""
+        if self._model is None:
+            if sys.platform == "darwin":
+                remote_path = str(self.config.get("FLORENCE", "REMOTE_MAC"))
 
         elif sys.platform == "win32":
             remote_path = str(self.config.get("FLORENCE", "REMOTE_WIN"))
@@ -83,14 +85,9 @@
     @property
     def processor(self):
         if self._processor is None:
-<<<<<<< HEAD
             self._processor = AutoProcessor.from_pretrained(
                 self.model_path, trust_remote_code=True
             )
-=======
-            self.check_weights()
-            self._processor = AutoProcessor.from_pretrained(self.model_path, trust_remote_code=True)
->>>>>>> abb534dc
         return self._processor
 
 
@@ -538,13 +535,9 @@
 
     # images = search_all_images(Path("~/for_phil/bcit_copy").expanduser())
     # images = search_all_images(Path("/Users/philipcho/photomatcher/sample").expanduser())
-<<<<<<< HEAD
     images = search_all_images(
         Path("/Users/philipcho/photomatcher/failure").expanduser()
     )
-=======
-    images = search_all_images(Path(r"C:\Users\choph\philip\FOR PHIL\BCIT\2024-06-26_BCITCS24_C4\BCITCS24_C4P1\SELECTS").expanduser())
->>>>>>> abb534dc
 
     print(f"Found {len(images)} images.")
 
@@ -566,25 +559,13 @@
     #     image = image_loader.get_downsampled_image()
     #     draw = ImageDraw.Draw(image)
 
-<<<<<<< HEAD
         # Draw the bounding boxes and labels
         for bbox, label in zip(boxes["<OD>"]["bboxes"], boxes["<OD>"]["labels"]):
             x_min, y_min, x_max, y_max = bbox
             draw.rectangle([x_min, y_min, x_max, y_max], outline="red", width=2)
             draw.text((x_min, y_min - 10), label, fill="red")
-=======
-    #     # Draw the bounding boxes and labels
-    #     for bbox, label in zip(boxes['<OD>']['bboxes'], boxes['<OD>']['labels']):
-    #         x_min, y_min, x_max, y_max = bbox
-    #         draw.rectangle([x_min, y_min, x_max, y_max], outline='red', width=2)
-    #         draw.text((x_min, y_min - 10), label, fill='red')
->>>>>>> abb534dc
 
     #     # Save the image with bounding boxes
     #     image.save(debug_path)
 
-<<<<<<< HEAD
-    print("Average time per image:", total_time / len(images))
-=======
-    # print('Average time per image:', total_time / len(images))
->>>>>>> abb534dc
+    print("Average time per image:", total_time / len(images))